-*- Mode: Outline -*-

* Demos
  - VM: dope, scout, fbcon, xserver, skype
  - nethack/slashem
  - tetris

* Usability
 - command language/shell
 - improve vmm command line arguments
 - C-friendly syscall bindings
 - move VMM to end of guest memory
 - framebuffer view of different VMs or nitpicker

* VMM Models
 - HPET
 - USB pass through
 - Sound
 - unneeded: 1394, TPM, BT, FDC, ISADMA, SCSI, IDE, 3D Graphics, USB models

* VMM fixes
 - VBIOS
   - copyin/out for x86emu
   - PCI routing tables and PNP
 - rework MemRegion interface
 - instruction emulator
   - iret/longjmp
   - task switch
   - iopbm
   - catch #NE
 - ACPI
   - fixed registers
   - DSDT

* Sigma0
  - external services - one portal per service
  - provide service on many CPUs
  - virtual PCI bus per domain
  - get files to boot from disk

* HV Features
  - kill domain           -> full restart possible
  - unmap                 -> direct FB mapping and join-pages
  - timeslice local timer -> CPU local efficient
  - multiple VMs          -> nested virtualization

* Drivers
  - Driver PDs. Interface?
  - ATAPI support
<<<<<<< HEAD
  - Linux driver VMs (ideally without IO-MMUs)

=======
  - Linux driver VMs without IO-MMUs
>>>>>>> a6375026
** USB
  - EHCI/OHCI/UHCI/XHCI
  - USB passthrough
** USB HID
  - USB keyboard and mice speak a simplified BOOT protocol, normally used by the BIOS
  - need UHCI/OHCI low level drivers to scan the bus and request keycodes
  - should allow to get rid of legacy USB support and its SMIs

* Disk
 - Buffer cache
 - partition support
 - volume management?
 - backing store in filesystem
 - CoW disk
 - disk scheduling
 - SR-IOV AHCI
 - iSCSI/SBP-2/network block device as backing store

* Network
 - e1000 and rtl8139 driver
 - IP over 1394
 - TCP/IP stack (uIP6)
 - optimized software switch (zero copy)
 - PXE booting<|MERGE_RESOLUTION|>--- conflicted
+++ resolved
@@ -47,12 +47,8 @@
 * Drivers
   - Driver PDs. Interface?
   - ATAPI support
-<<<<<<< HEAD
-  - Linux driver VMs (ideally without IO-MMUs)
+  - Linux driver VMs without IO-MMUs
 
-=======
-  - Linux driver VMs without IO-MMUs
->>>>>>> a6375026
 ** USB
   - EHCI/OHCI/UHCI/XHCI
   - USB passthrough
