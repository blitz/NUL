--- conflicted
+++ resolved
@@ -87,21 +87,6 @@
 };
 
 PARAM(vdisk,
-<<<<<<< HEAD
-      char name[128];
-      memcpy(name, args, args_len);
-      name[args_len] = 0;
-
-      char *url_sep = strstr(name, "://");
-      if (url_sep == NULL) {
-        Logging::printf("Virtual disk not created: '%s' is not a filename.\n", name);
-      }
-
-      char service_name[32] = "fs/";
-      if ((url_sep - name) + 4 > 32) return;
-      memcpy(service_name + 3, name, url_sep - name);
-      service_name[3 + (url_sep - name)] = 0;
-=======
       char url[128];
       memcpy(url, args, args_len);
       url[args_len] = 0;
@@ -113,39 +98,23 @@
         Logging::printf("vdisk: Could not parse '%s'.\n", url);
         return;
       }
->>>>>>> 8ccbb617
 
       unsigned cap_base = alloc_cap_region(FsProtocol::CAP_NUM, 0);
       FsProtocol::dirent fileinfo;
       FsProtocol fs_obj(cap_base, service_name);
-<<<<<<< HEAD
-      if (fs_obj.get_file_info(*BaseProgram::myutcb(), fileinfo, url_sep+3)) {
-        Logging::printf("vdisk: Failed to load file '%s'\n", url_sep+3);
-=======
       if (fs_obj.get_file_info(*BaseProgram::myutcb(), fileinfo, filename)) {
         Logging::printf("vdisk: Failed to load file '%s'\n", url);
->>>>>>> 8ccbb617
         return;
       }
 
       char *module = new(4096) char[fileinfo.size];
 
       unsigned res = fs_obj.get_file_copy(*BaseProgram::myutcb(), module, fileinfo.size,
-<<<<<<< HEAD
-                                 url_sep+3);
-      //Note: msg.start used as service name in fs_obj is now overwritten
-      fs_obj.close(*BaseProgram::myutcb());
-
-      // XXX Uh? Where is the dealloc cap function?
-      //dealloc_cap(cap_base, FsProtocol::CAP_NUM);
-      if (res) { Logging::printf("vdisk: Couldn't read file.\n"); return; }
-=======
                                  filename);
       fs_obj.close(*BaseProgram::myutcb());
       dealloc_cap_region(cap_base, FsProtocol::CAP_NUM);
 
       if (res) { Logging::printf("vdisk: Couldn't read file.\n"); delete module; return; }
->>>>>>> 8ccbb617
 
       Logging::printf("vdisk: Opened '%s' 0x%llx bytes.\n"
                       "vdisk: Attached as vdisk %u.\n",
